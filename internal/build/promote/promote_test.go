--- conflicted
+++ resolved
@@ -180,22 +180,12 @@
 	}
 	os.Chdir(tempDir)
 
-<<<<<<< HEAD
-	testReleaseFile := filepath.Join(
-		testReleaseDir,
-		"promote-build.yaml",
-	)
-
-	if args.fileContents == "" {
-		args.fileContents = fmt.Sprintf(releaseTemplate, "promote-build-release", args.project, "0.0.1")
-=======
 	// Create environment file
 	environmentFile := filepath.Join(tempDir, "env.yaml")
 	environmentContent := fmt.Sprintf(environmentTemplate, opts.env)
 	err = os.WriteFile(environmentFile, []byte(environmentContent), 0644)
 	if err != nil {
 		return "", fmt.Errorf("writing environment file: %w", err)
->>>>>>> 1f66c48c
 	}
 
 	// Create release file
