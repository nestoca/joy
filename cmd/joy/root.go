package main

import (
	"fmt"
<<<<<<< HEAD
	"github.com/nestoca/joy-cli/internal/config"
=======
	"github.com/nestoca/joy/internal/utils"
	"github.com/spf13/viper"
	"os"
	"strings"

	"github.com/nestoca/joy/cmd/joy/build"
>>>>>>> 8dc14b8b
	"github.com/spf13/cobra"
	"os"
)

var cfg *config.Config

func main() {

	rootCmd := NewRootCmd()
	err := rootCmd.Execute()
	if err != nil {
		os.Exit(1)
	}
}

<<<<<<< HEAD
func NewRootCmd() *cobra.Command {
	var configDir, catalogDir string
	cmd := &cobra.Command{
		Use:          "joy",
		Short:        "Manages project, environment and release resources as code",
		SilenceUsage: true,
		PersistentPreRunE: func(cmd *cobra.Command, args []string) error {
			var err error
			cfg, err = config.Load(configDir, catalogDir)
			if err != nil {
				return fmt.Errorf("loading config: %w", err)
			}

			// Make catalog dir the current directory, as all commands
			// need to be run from there for loading catalog and executing
			// git commands.
			err = os.Chdir(cfg.CatalogDir)
			if err != nil {
				return fmt.Errorf("changing to catalog directory: %w", err)
			}
			return nil
		},
=======
// RootCmd represents the base command when called without any subcommands
var rootCmd = &cobra.Command{
	Use:   "joy",
	Short: "CLI for managing Joy resources",
	// TODO: Long description
	PersistentPreRunE: func(cmd *cobra.Command, _ []string) error {
		return initConfig(cmd.Flag("config").Value.String())
	},
}

func createCLI() *cobra.Command {
	// Add subcommands here
	rootCmd.AddCommand(build.Cmd)

	// Here you will define your flags and configuration settings.
	// Cobra supports persistent flags, which, if defined here,
	// will be global for your application.

	rootCmd.PersistentFlags().StringP("config", "c", "~/.joy/config.yaml", "Configuration for the joy containing overrides for the default settings")

	// Cobra also supports local flags, which will only run
	// when this action is called directly.
	// rootCmd.Flags().BoolP("toggle", "t", false, "Help message for toggle")

	return rootCmd
}

func initConfig(path string) error {
	configFile, err := utils.ResolvePath(path)
	if err != nil {
		return fmt.Errorf("failed resolve config file path: %w", err)
	}

	viper.SetConfigType("yaml")
	viper.SetConfigFile(configFile)

	// Overrides can be set using env vars and take precedence over the config file. Useful for CI
	// Will look for env vars prefixed with `JOY_` followed by the config name.
	// Ex: `catalog-dir`'s value would be set to the value of JOY_CATALOG_DIR
	viper.SetEnvPrefix("joy")
	viper.SetEnvKeyReplacer(strings.NewReplacer("-", "_"))
	viper.AutomaticEnv()

	viper.SetDefault("catalog-dir", "~/.joy/catalog")

	if err := viper.ReadInConfig(); err != nil {
		if _, ok := err.(viper.ConfigFileNotFoundError); ok {
			return fmt.Errorf("failed to read config: %w", err)
		}
>>>>>>> 8dc14b8b
	}
	cmd.PersistentFlags().StringVar(&configDir, "config-dir", "", "Directory containing .joyrc config file (defaults to $HOME)")
	cmd.PersistentFlags().StringVar(&catalogDir, "catalog-dir", "", "Directory containing joy catalog of environments, projects and releases (defaults to $HOME/.joy)")

	// Core commands
	cmd.AddGroup(&cobra.Group{ID: "core", Title: "Core commands"})
	cmd.AddCommand(NewEnvironmentCmd())
	cmd.AddCommand(NewReleaseCmd())
	cmd.AddCommand(NewBuildCmd())

	// Git-oriented commands
	cmd.AddGroup(&cobra.Group{ID: "git", Title: "Git-oriented commands"})
	cmd.AddCommand(NewGitCmd())
	cmd.AddCommand(NewPullCmd())
	cmd.AddCommand(NewPushCmd())
	cmd.AddCommand(NewResetCmd())

	return cmd
}<|MERGE_RESOLUTION|>--- conflicted
+++ resolved
@@ -2,16 +2,7 @@
 
 import (
 	"fmt"
-<<<<<<< HEAD
-	"github.com/nestoca/joy-cli/internal/config"
-=======
-	"github.com/nestoca/joy/internal/utils"
-	"github.com/spf13/viper"
-	"os"
-	"strings"
-
-	"github.com/nestoca/joy/cmd/joy/build"
->>>>>>> 8dc14b8b
+	"github.com/nestoca/joy/internal/config"
 	"github.com/spf13/cobra"
 	"os"
 )
@@ -27,7 +18,6 @@
 	}
 }
 
-<<<<<<< HEAD
 func NewRootCmd() *cobra.Command {
 	var configDir, catalogDir string
 	cmd := &cobra.Command{
@@ -50,57 +40,6 @@
 			}
 			return nil
 		},
-=======
-// RootCmd represents the base command when called without any subcommands
-var rootCmd = &cobra.Command{
-	Use:   "joy",
-	Short: "CLI for managing Joy resources",
-	// TODO: Long description
-	PersistentPreRunE: func(cmd *cobra.Command, _ []string) error {
-		return initConfig(cmd.Flag("config").Value.String())
-	},
-}
-
-func createCLI() *cobra.Command {
-	// Add subcommands here
-	rootCmd.AddCommand(build.Cmd)
-
-	// Here you will define your flags and configuration settings.
-	// Cobra supports persistent flags, which, if defined here,
-	// will be global for your application.
-
-	rootCmd.PersistentFlags().StringP("config", "c", "~/.joy/config.yaml", "Configuration for the joy containing overrides for the default settings")
-
-	// Cobra also supports local flags, which will only run
-	// when this action is called directly.
-	// rootCmd.Flags().BoolP("toggle", "t", false, "Help message for toggle")
-
-	return rootCmd
-}
-
-func initConfig(path string) error {
-	configFile, err := utils.ResolvePath(path)
-	if err != nil {
-		return fmt.Errorf("failed resolve config file path: %w", err)
-	}
-
-	viper.SetConfigType("yaml")
-	viper.SetConfigFile(configFile)
-
-	// Overrides can be set using env vars and take precedence over the config file. Useful for CI
-	// Will look for env vars prefixed with `JOY_` followed by the config name.
-	// Ex: `catalog-dir`'s value would be set to the value of JOY_CATALOG_DIR
-	viper.SetEnvPrefix("joy")
-	viper.SetEnvKeyReplacer(strings.NewReplacer("-", "_"))
-	viper.AutomaticEnv()
-
-	viper.SetDefault("catalog-dir", "~/.joy/catalog")
-
-	if err := viper.ReadInConfig(); err != nil {
-		if _, ok := err.(viper.ConfigFileNotFoundError); ok {
-			return fmt.Errorf("failed to read config: %w", err)
-		}
->>>>>>> 8dc14b8b
 	}
 	cmd.PersistentFlags().StringVar(&configDir, "config-dir", "", "Directory containing .joyrc config file (defaults to $HOME)")
 	cmd.PersistentFlags().StringVar(&catalogDir, "catalog-dir", "", "Directory containing joy catalog of environments, projects and releases (defaults to $HOME/.joy)")
